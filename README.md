--- conflicted
+++ resolved
@@ -33,11 +33,7 @@
 ```
 You can then deploy multiple experiments to slurm with:
 ``` sh
-<<<<<<< HEAD
 python train.py -m +env=walker-walk ++use_wandb=True ++capture_eval_video=False ++seed=1,2,3,4,5
-=======
-python train.py -m ++use_wandb=True ++capture_eval_video=False ++seed=1,2,3,4,5
->>>>>>> e47c0c82
 ```
 
 ## Citation
