--- conflicted
+++ resolved
@@ -608,11 +608,7 @@
 In this paper, we propose a simple representation learning technique that can be combined with any model-free RL method
 (we use TD3 \citep{fujimotoAddressingFunctionApproximation2018}).
 See \cref{fig:diagram-self-predictive} for an overview of our (extremely simple) representation learning method.
-<<<<<<< HEAD
-It is based solely on a self-predictive loss.
-=======
-It is based soley on the latent-state consistency loss, \ie a commonly use self-supervised loss for RL.
->>>>>>> 77e4c045
+It is based soley on the latent-state consistency loss, \ie a commonly used self-supervised loss for continuous RL.
 In contrast to prior works, we normalize our latent representation using the technique from Finite Scalar Quantization
 \citep{mentzerFiniteScalarQuantization2023}.
 As a result, our latent space is bounded and associated with an \textit{implicit} codebook, whose size we can control.
