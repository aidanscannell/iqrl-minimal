--- conflicted
+++ resolved
@@ -180,11 +180,7 @@
         batch_size: int = 128,
         utd_ratio: int = 1,  # DDPG parameter update-to-data ratio
         actor_update_freq: int = 1,  # update actor less frequently than critic
-<<<<<<< HEAD
-        nstep: int = 1,
-=======
         # nstep: int = 1,
->>>>>>> e6506dd5
         discount: float = 0.99,
         tau: float = 0.005,
         # Reset stuff
