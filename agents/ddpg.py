#!/usr/bin/env python3
import logging
from typing import List, Optional, Tuple

import helper as h
import numpy as np
import torch
import torch.nn as nn
import torch.nn.functional as F
import wandb
from custom_types import Agent, BatchAction, BatchObservation, BatchValue, EvalMode, T0
from gymnasium.spaces import Box, Space
from helper import soft_update_params
from utils import ReplayBuffer, ReplayBufferSamples


logging.basicConfig(level=logging.INFO)
logger = logging.getLogger(__name__)


class Critic(nn.Module):
    def __init__(
        self,
        observation_space: Space,
        action_space: Box,
        mlp_dims: List[int],
    ):
        super().__init__()
        input_dim = np.array(observation_space.shape).prod() + np.prod(
            action_space.shape
        )
        self._q1 = h.mlp(in_dim=input_dim, mlp_dims=mlp_dims, out_dim=1)
        self._q2 = h.mlp(in_dim=input_dim, mlp_dims=mlp_dims, out_dim=1)
        self.reset(full_reset=True)

    def forward(
        self, observation: BatchObservation, action: BatchAction
    ) -> Tuple[BatchValue, BatchValue]:
        x = torch.cat([observation, action], -1)
        q1 = self._q1(x)
        q2 = self._q2(x)
        return q1, q2

    def reset(self, full_reset: bool = False):
        if full_reset:
            self.apply(h.orthogonal_init)
        else:
            for q in [self._q1, self._q2]:
                params = list(q.parameters())
                h.orthogonal_init(params[-2:])


class Actor(nn.Module):
    def __init__(
        self,
        observation_space: Space,
        action_space: Box,
        mlp_dims: List[int],
    ):
        super().__init__()
        self._actor = h.mlp(
            in_dim=np.array(observation_space.shape).prod(),
            mlp_dims=mlp_dims,
            out_dim=np.prod(action_space.shape),
        )
        self.reset()

        # Action rescaling
        self.register_buffer(
            "action_scale",
            torch.tensor(
                (action_space.high - action_space.low) / 2.0,
                dtype=torch.float32,
            ),
        )
        self.register_buffer(
            "action_bias",
            torch.tensor(
                (action_space.high + action_space.low) / 2.0,
                dtype=torch.float32,
            ),
        )

    def forward(self, observation: BatchObservation) -> BatchAction:
        x = self._actor(observation)
        x = torch.tanh(x)
        action = x * self.action_scale + self.action_bias
        return action
        # return util.TruncatedNormal(x, std)

    def reset(self, full_reset: bool = False):
        if full_reset:
            self.apply(h.orthogonal_init)
        else:
            params = list(self.parameters())
            h.orthogonal_init(params[-2:])


class DDPG(Agent):
    def __init__(
        self,
        observation_space: Space,
        action_space: Box,
        mlp_dims: List[int] = [512, 512],
        exploration_noise_start: float = 1.0,
        exploration_noise_end: float = 0.1,
        exploration_noise_num_steps: int = 50,  # number of episodes do decay noise
        # exploration_noise: float = 0.2,
        policy_noise: float = 0.2,
        noise_clip: float = 0.5,
        learning_rate: float = 3e-4,
        batch_size: int = 128,
        utd_ratio: int = 1,  # parameter update-to-data ratio
        actor_update_freq: int = 1,  # update actor less frequently than critic
        reset_params_freq: Optional[
            int
        ] = None,  # reset params after this many param updates
<<<<<<< HEAD
        nstep: int = 1,
=======
        # nstep: int = 1,
>>>>>>> e6506dd5
        discount: float = 0.99,
        tau: float = 0.005,
        device: str = "cuda",
        name: str = "DDPG",
        **kwargs,  # hack to let work with agent.latent_dim in env config
    ):
        super().__init__(
            observation_space=observation_space, action_space=action_space, name=name
        )
        nstep: int = 1
        self.mlp_dims = mlp_dims
        self._exploration_noise = h.LinearSchedule(
            start=exploration_noise_start,
            end=exploration_noise_end,
            num_steps=exploration_noise_num_steps,
        )
        self.policy_noise = policy_noise
        self.noise_clip = noise_clip
        self.learning_rate = learning_rate
        self.batch_size = batch_size
        self.utd_ratio = utd_ratio
        self.actor_update_freq = actor_update_freq  # Should be 1 for true DDPG
        self.reset_params_freq = reset_params_freq
        self.nstep = nstep
        self.discount = discount
        self.tau = tau
        self.device = device

        # Init actor and it's target
        self.actor = Actor(
            observation_space=observation_space,
            action_space=action_space,
            mlp_dims=mlp_dims,
        ).to(device)
        self.target_actor = Actor(
            observation_space=observation_space,
            action_space=action_space,
            mlp_dims=mlp_dims,
        ).to(device)
        self.target_actor.load_state_dict(self.actor.state_dict())

        # Init critic and it's targets
        self.critic = Critic(observation_space, action_space, mlp_dims=mlp_dims).to(
            device
        )
        self.target_critic = Critic(
            observation_space, action_space, mlp_dims=mlp_dims
        ).to(device)
        self.target_critic.load_state_dict(self.critic.state_dict())

        # Optimizers
        self.q_optimizer = torch.optim.Adam(
            list(self.critic.parameters()), lr=learning_rate
        )
        self.actor_optimizer = torch.optim.Adam(
            list(self.actor.parameters()), lr=learning_rate
        )

        # Counters for number of param updates
        self.critic_update_counter = 0
        self.actor_update_counter = 0

        self.reset_flag = False

    def update(self, replay_buffer: ReplayBuffer, num_new_transitions: int) -> dict:
        self.reset_flag = False
        num_updates = num_new_transitions * self.utd_ratio
        logger.info(f"Performing {num_updates} DDPG updates")

        for i in range(num_updates):
            batch = replay_buffer.sample(self.batch_size)

            info = self.update_step(batch=batch)

            # Reset actor/critic after a fixed number of parameter updates
            if self.reset_params_freq is not None:
                if self.critic_update_counter % self.reset_params_freq == 0:
                    self.reset(full_reset=False)

            if i % 100 == 0:
                if wandb.run is not None:
                    info.update(
                        {
                            "reset_ddpg": int(self.reset_flag),
                            "exploration_noise": self.exploration_noise,
                        }
                    )
                    wandb.log(info)

        self._exploration_noise.step()

        return info

    def update_step(self, batch: ReplayBufferSamples) -> dict:
        info = {}

        # add +1 for the first dummy transition
        # batch_size = batch.observations.shape[0]
        # idx = np.random.randint(0, batch_size - self.nstep + 1) + 1
        # obs = batch.observations[idx - 1]
        # next_obses, acts, rewards, discounts = [], [], [], []
        # for t in range(self.nstep):
        #     _idx = idx + t
        #     # next_obses.append(batch.next_observations[_idx])
        #     # actions.append(batch.actions[_idx])
        #     rewards.append(batch.rewards[_idx])
        #     # discounts.append(batch.discounts[_idx])
        # # next_obses, acts, rews, discounts = (
        # #     np.stack(next_obses, axis=0),
        # #     np.stack(acts, axis=0),
        # #     np.stack(rews, axis=0),
        # #     np.stack(discounts, axis=0),
        # # )

        # # return (obs, acts, rews, discounts, next_obses)

        # Form n-step samples
        # if self.nstep > 1:
        #     idxs = slice(0, -(self.nstep - 1))
        # else:
        #     idxs = slice(None)
        # nstep_rewards = batch.rewards[idxs].clone()
        # one_minus_dones = 1 - batch.dones[idxs].clone()
        # for t in range(1, self.nstep):
        #     t_idxs = slice(t, -(self.nstep - 1 - t))
        #     if self.nstep - 1 - t == 0:
        #         t_idxs = slice(t, None)
        #     print(f"t={t} t_idxs: {t_idxs}")
        #     nstep_rewards += (
        #         one_minus_dones * self.discount**t * batch.rewards[t_idxs]
        #     )
        #     one_minus_dones *= 1 - batch.dones[t_idxs].clone()
        #     breakpoint()

        # batch_nstep = ReplayBufferSamples(
        #     observations=batch.observations[idxs],
        #     actions=batch.actions[idxs],
        #     next_observations=batch.next_observations[self.nstep - 1 :],
        #     dones=1 - one_minus_dones,
        #     rewards=nstep_rewards,
        # )

        # Update critic
        # info.update(self.critic_update_step(data=batch_nstep))
        info.update(self.critic_update_step(data=batch))

        # Update actor less frequently than critic
        if self.critic_update_counter % self.actor_update_freq == 0:
            # info.update(self.actor_update_step(data=batch_nstep))
            info.update(self.actor_update_step(data=batch))

        return info

    def critic_update_step(self, data: ReplayBufferSamples) -> dict:
        self.critic_update_counter += 1

        with torch.no_grad():
            clipped_noise = (
                torch.randn_like(data.actions, device=self.device) * self.policy_noise
            ).clamp(-self.noise_clip, self.noise_clip) * self.target_actor.action_scale

            next_state_actions = (
                self.target_actor(data.next_observations) + clipped_noise
            ).clamp(self.action_space.low[0], self.action_space.high[0])
            q1_next_target, q2_next_target = self.target_critic(
                data.next_observations, next_state_actions
            )
            min_q_next_target = torch.min(q1_next_target, q2_next_target)
            next_q_value = data.rewards.flatten() + (
                1 - data.dones.flatten()
            ) * data.next_state_discounts.flatten() * (min_q_next_target).view(-1)
#            ) * self.discount**self.nstep * (min_q_next_target).view(-1)

        q1_values, q2_values = self.critic(data.observations, data.actions)
        q1_loss = F.mse_loss(q1_values.view(-1), next_q_value)
        q2_loss = F.mse_loss(q2_values.view(-1), next_q_value)
        q_loss = q1_loss + q2_loss

        # Optimize the model
        self.q_optimizer.zero_grad()
        q_loss.backward()
        self.q_optimizer.step()

        # Update the target network
        soft_update_params(self.critic, self.target_critic, tau=self.tau)

        info = {
            "q1_values": q1_values.mean().item(),
            "q2_values": q2_values.mean().item(),
            "q1_loss": q1_loss.item(),
            "q2_loss": q2_loss.item(),
            "q_loss": q_loss.item() / 2,
            "critic_update_counter": self.critic_update_counter,
        }
        return info

    def actor_update_step(self, data: ReplayBufferSamples) -> dict:
        self.actor_update_counter += 1
        q1, q2 = self.critic(data.observations, self.actor(data.observations))
        actor_loss = -torch.min(q1, q2).mean()
        self.actor_optimizer.zero_grad()
        actor_loss.backward()
        self.actor_optimizer.step()

        # Update the target network
        soft_update_params(self.actor, self.target_actor, tau=self.tau)

        info = {
            "actor_loss": actor_loss.item(),
            "actor_update_counter": self.actor_update_counter,
        }
        return info

    @torch.no_grad()
    def select_action(self, observation, eval_mode: EvalMode = False, t0: T0 = None):
        actions = self.actor(torch.Tensor(observation).to(self.device))
        if not eval_mode:
            actions += torch.normal(0, self.actor.action_scale * self.exploration_noise)
        actions = actions.cpu().numpy()
        actions = actions.clip(self.action_space.low, self.action_space.high)
        return actions

    @property
    def exploration_noise(self):
        return self._exploration_noise()

    def reset(self, full_reset: bool = False):
        logger.info("Resetting actor/critic params")
        self.actor.reset(full_reset=full_reset)
        self.critic.reset(full_reset=full_reset)
        self.target_actor.load_state_dict(self.actor.state_dict())
        self.target_critic.load_state_dict(self.critic.state_dict())
        self.critic_opt = torch.optim.AdamW(
            self.critic.parameters(), lr=self.learning_rate
        )
        self.actor_opt = torch.optim.AdamW(
            self.actor.parameters(), lr=self.learning_rate
        )
        self.reset_flag = True
        # TODO more updates after resetting?
        # for j in range(replay_buffer.size() - num_updates):
        #     batch = replay_buffer.sample(self.batch_size)
        #     info = self.update_step(batch=batch, i=i + j)
        # self.critic_update_counter = 1
        # self.actor_update_counter = 1
        # break

        # self.critic_update_counter += 1<|MERGE_RESOLUTION|>--- conflicted
+++ resolved
@@ -115,11 +115,7 @@
         reset_params_freq: Optional[
             int
         ] = None,  # reset params after this many param updates
-<<<<<<< HEAD
-        nstep: int = 1,
-=======
         # nstep: int = 1,
->>>>>>> e6506dd5
         discount: float = 0.99,
         tau: float = 0.005,
         device: str = "cuda",
