#!/usr/bin/env python3
import os

import hydra
import omegaconf
from hydra.utils import get_original_cwd


# from cfgs.base import TrainConfig


@hydra.main(version_base="1.3", config_path="./cfgs", config_name="train")
def train(cfg):
    # def train(cfg: TrainConfig):
    import logging
    import pprint
    import random
    import time
    from functools import partial

    import gymnasium as gym
    import numpy as np
    import torch
<<<<<<< HEAD
    from hydra.utils import get_original_cwd
    from utils.buffers import ReplayBuffer
=======
    from stable_baselines3.common.buffers import ReplayBuffer
>>>>>>> f8e381f5
    from stable_baselines3.common.evaluation import evaluate_policy
    from utils.env import make_env

    logging.basicConfig(level=logging.DEBUG)
    logger = logging.getLogger(__name__)

    ###### Fix seed for reproducibility ######
    random.seed(cfg.seed)
    np.random.seed(cfg.seed)
    torch.manual_seed(cfg.seed)
    torch.backends.cudnn.deterministic = True
    # torch.backends.cudnn.benchmark = False

    cfg.device = (
        "cuda" if torch.cuda.is_available() and (cfg.device == "cuda") else "cpu"
    )
    cfg.agent.device = cfg.device
    logger.info(f"Using device: {cfg.device}")

    ###### Setup vectorized environment for training/evaluation ######
    make_env_fn = partial(
        make_env,
        env_id=cfg.env_id,
        idx=0,
        run_name=cfg.run_name,
        max_episode_steps=cfg.max_episode_steps,
        action_repeat=cfg.action_repeat,
        dmc_task=cfg.dmc_task,
    )
    envs = gym.vector.SyncVectorEnv(
        [make_env_fn(seed=cfg.seed, capture_video=cfg.capture_train_video)]
    )
    eval_envs = gym.vector.SyncVectorEnv(
        [make_env_fn(seed=cfg.seed + 100, capture_video=cfg.capture_eval_video)]
    )
    envs.single_observation_space.dtype = np.float32
    assert isinstance(
        envs.single_action_space, gym.spaces.Box
    ), "only continuous action space is supported"

    cfg_dict = omegaconf.OmegaConf.to_container(
        cfg, resolve=True, throw_on_missing=True
    )
    pprint.pprint(cfg_dict)

    ###### Initialise W&B ######
    if cfg.use_wandb:
        import wandb

        run = wandb.init(
            project=cfg.wandb_project_name,
            group=f"{cfg.env_id}-{cfg.dmc_task}",
            tags=[f"{cfg.env_id}-{cfg.dmc_task}", f"seed={str(cfg.seed)}"],
            # sync_tensorboard=True,
            config=cfg_dict,
            name=cfg.run_name,
            monitor_gym=cfg.monitor_gym,
            save_code=True,
            dir=os.path.join(get_original_cwd(), "output"),
        )

    ###### Prepare replay buffer ######
    rb = ReplayBuffer(
        int(cfg.buffer_size),
        envs.single_observation_space,
        envs.single_action_space,
        # "auto",
        torch.device(cfg.device),
        nstep=cfg.agent.nstep,
#        handle_timeout_termination=False,
        discount=cfg.agent.discount,
    )

    ###### Init agent ######
    agent = hydra.utils.instantiate(
        cfg.agent,
        observation_space=envs.single_observation_space,
        action_space=envs.single_action_space,
    )

    ###### Convert episode stuff to global steps ######
    total_timesteps = int(cfg.num_episodes * cfg.max_episode_steps / cfg.action_repeat)
    eval_every_steps = int(
        cfg.eval_every_episodes * cfg.max_episode_steps / cfg.action_repeat
    )
    learning_starts = int(
        cfg.random_episodes * cfg.max_episode_steps / cfg.action_repeat
    )

    ###########################
    ###### Training loop ######
    ###########################
    episode_idx, start_time = 0, time.time()
    obs, _ = envs.reset(seed=cfg.seed)

    for global_step in range(total_timesteps):
        ###### Select action ######
        if global_step < learning_starts:
            actions = np.array(
                [envs.single_action_space.sample() for _ in range(envs.num_envs)]
            )
        else:
            # TODO set t0 properly
            actions = agent.select_action(observation=obs, eval_mode=False, t0=False)

        ###### Execute action in environments ######
        next_obs, rewards, terminateds, truncateds, infos = envs.step(actions)

        ###### Record training metrics ######
        if "final_info" in infos:
            for info in infos["final_info"]:
                logger.info(
                    f"Episode: {episode_idx} | Global step: {global_step} | Return: {info['episode']['r']}"
                )
                episode_length = info["episode"]["l"]
                episode_idx += 1

                if cfg.use_wandb:
                    wandb.log(
                        {
                            "episodic_return": info["episode"]["r"],
                            "episodic_length": info["episode"]["l"],
                            # "global_step": global_step,
                            "env_step": global_step * cfg.action_repeat,
                            # "episode": episode_idx,
                        }
                    )
                break

        ###### Save data to reply buffer; handle `terminal_observation` ######
        real_next_obs = next_obs.copy()
        for idx, d in enumerate(truncateds):
            if d:
                real_next_obs[idx] = infos["final_observation"][idx]
        rb.add(obs, real_next_obs, actions, rewards, terminateds, truncateds, infos)

        # TRY NOT TO MODIFY: CRUCIAL step easy to overlook
        obs = next_obs

        ###### Training ######
        if global_step > learning_starts:
            if "final_info" in infos:  # Update after every episode
                if isinstance(episode_length, np.ndarray):
                    episode_length = episode_length[0]
                # num_updates = cfg.utd_ratio * episode_length  # TODO inc. frame skip
                num_new_transitions = episode_length
                logger.info(
                    f"Training agent w. {num_new_transitions} new data @ step {global_step}..."
                )
                train_metrics = agent.update(
                    replay_buffer=rb, num_new_transitions=num_new_transitions
                )
                logger.info("Finished training agent.")

                # Log training metrics
                if cfg.use_wandb:
                    train_metrics.update(
                        {
                            "global_step": global_step,
                            # "SPS": int(global_step / (time.time() - start_time)),
                            "num_new_transitions": num_new_transitions,
                            # "action_repeat": cfg.action_repeat,
                            "env_step": global_step * cfg.action_repeat,
                            # "episode": episode_idx,
                            "elapsed_time": time.time() - start_time,
                        }
                    )
                    wandb.log({"train/": train_metrics})

            ###### Evaluation ######
            if global_step % eval_every_steps == 0:
                mean_reward, std_reward = evaluate_policy(
                    agent, eval_envs, n_eval_episodes=cfg.num_eval_episodes
                )
                logger.info(f"reward mean {mean_reward} std: {mean_reward}")
                eval_metrics = {
                    "episodic_return": mean_reward,
                    "episodic_return_std": std_reward,
                    # "mean_reward": mean_reward,
                    # "std_reward": std_reward,
                    # "global_step": global_step,
                    "env_step": global_step * cfg.action_repeat,
                    # "episode": episode_idx,
                    # "elapsed_time": time.time() - start_time,
                }
                if cfg.use_wandb:
                    wandb.log({"eval/": eval_metrics})

    envs.close()


if __name__ == "__main__":
    train()  # pyright: ignore<|MERGE_RESOLUTION|>--- conflicted
+++ resolved
@@ -21,12 +21,7 @@
     import gymnasium as gym
     import numpy as np
     import torch
-<<<<<<< HEAD
-    from hydra.utils import get_original_cwd
     from utils.buffers import ReplayBuffer
-=======
-    from stable_baselines3.common.buffers import ReplayBuffer
->>>>>>> f8e381f5
     from stable_baselines3.common.evaluation import evaluate_policy
     from utils.env import make_env
 
